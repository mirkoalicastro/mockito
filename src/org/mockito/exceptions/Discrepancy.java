<<<<<<< HEAD
/*
 * Copyright (c) 2007 Mockito contributors
 * This program is made available under the terms of the MIT License.
 */
=======
/*
 * Copyright (c) 2007 Mockito contributors
 * This program is made available under the terms of the MIT License.
 */
>>>>>>> 2881aefc
package org.mockito.exceptions;

@Deprecated
/**
 * @Deprecated. This class has been moved to internal packages because it was never meant to be public.
 * If you need it for extending Mockito please let us know. You can still use {@link org.mockito.internal.reporting.Discrepancy}.
 * However, the package clearly states that the class in a part of a public API so it can change.
 */
public class Discrepancy extends org.mockito.internal.reporting.Discrepancy {
    public Discrepancy(int wantedCount, int actualCount) {
        super(wantedCount, actualCount);
    }
}<|MERGE_RESOLUTION|>--- conflicted
+++ resolved
@@ -1,24 +1,17 @@
-<<<<<<< HEAD
 /*
  * Copyright (c) 2007 Mockito contributors
  * This program is made available under the terms of the MIT License.
  */
-=======
-/*
- * Copyright (c) 2007 Mockito contributors
- * This program is made available under the terms of the MIT License.
- */
->>>>>>> 2881aefc
-package org.mockito.exceptions;
-
-@Deprecated
-/**
- * @Deprecated. This class has been moved to internal packages because it was never meant to be public.
- * If you need it for extending Mockito please let us know. You can still use {@link org.mockito.internal.reporting.Discrepancy}.
- * However, the package clearly states that the class in a part of a public API so it can change.
- */
-public class Discrepancy extends org.mockito.internal.reporting.Discrepancy {
-    public Discrepancy(int wantedCount, int actualCount) {
-        super(wantedCount, actualCount);
-    }
+package org.mockito.exceptions;
+
+@Deprecated
+/**
+ * @Deprecated. This class has been moved to internal packages because it was never meant to be public.
+ * If you need it for extending Mockito please let us know. You can still use {@link org.mockito.internal.reporting.Discrepancy}.
+ * However, the package clearly states that the class in a part of a public API so it can change.
+ */
+public class Discrepancy extends org.mockito.internal.reporting.Discrepancy {
+    public Discrepancy(int wantedCount, int actualCount) {
+        super(wantedCount, actualCount);
+    }
 }