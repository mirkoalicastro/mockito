> Hey, 
> 
> Thanks for the contribution, this is awesome.
> As you may have read, project members have somehow an opinionated view on what and how should be
> Mockito, e.g. we don't want mockito to be a feature bloat.
> There may be a thorough review, with feedback -> code change loop.
> 
> Which branch : 
<<<<<<< HEAD
> - On mockito 3.x (or 2.x), make your pull request target `release/3.x` (or `release/2.x`)
> - On next mockito version make your pull request target `master`
=======
> - On mockito 2.x, make your pull request target `release/2.x`
> - On next mockito version make your pull request target `release/3.x`
>>>>>>> 1e3f69db
>
> _This block can be removed_
> _Something wrong in the template fix it here `.github/PULL_REQUEST_TEMPLATE.md`


check list

 - [ ] Read the [contributing guide](https://github.com/mockito/mockito/blob/release/3.x/.github/CONTRIBUTING.md)
 - [ ] PR should be motivated, i.e. what does it fix, why, and if relevant how
 - [ ] If possible / relevant include an example in the description, that could help all readers
       including project members to get a better picture of the change
 - [ ] Avoid other runtime dependencies
 - [ ] Meaningful commit history ; intention is important please rebase your commit history so that each
       commit is meaningful and help the people that will explore a change in 2 years
 - [ ] The pull request follows coding style
 - [ ] Mention `Fixes #<issue number>` in the description _if relevant_
 - [ ] At least one commit should mention `Fixes #<issue number>` _if relevant_
<|MERGE_RESOLUTION|>--- conflicted
+++ resolved
@@ -6,13 +6,8 @@
 > There may be a thorough review, with feedback -> code change loop.
 > 
 > Which branch : 
-<<<<<<< HEAD
-> - On mockito 3.x (or 2.x), make your pull request target `release/3.x` (or `release/2.x`)
-> - On next mockito version make your pull request target `master`
-=======
-> - On mockito 2.x, make your pull request target `release/2.x`
-> - On next mockito version make your pull request target `release/3.x`
->>>>>>> 1e3f69db
+> - On mockito 3.x, make your pull request target `release/3.x`
+> - On mockito 2.x, make your pull request target `release/2.x` (2.x is in maintenance mode)
 >
 > _This block can be removed_
 > _Something wrong in the template fix it here `.github/PULL_REQUEST_TEMPLATE.md`
