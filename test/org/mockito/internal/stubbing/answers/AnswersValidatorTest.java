--- conflicted
+++ resolved
@@ -1,204 +1,197 @@
-<<<<<<< HEAD
 /*
  * Copyright (c) 2007 Mockito contributors
  * This program is made available under the terms of the MIT License.
  */
-=======
-/*
- * Copyright (c) 2007 Mockito contributors
- * This program is made available under the terms of the MIT License.
- */
->>>>>>> 2881aefc
-package org.mockito.internal.stubbing.answers;
-
-import org.junit.Test;
-import org.mockito.exceptions.base.MockitoException;
-import org.mockito.exceptions.misusing.WrongTypeOfReturnValue;
-import org.mockito.internal.MockitoCore;
-import org.mockito.internal.invocation.InvocationBuilder;
-import org.mockito.invocation.Invocation;
-
-import java.io.IOException;
-import java.nio.charset.CharacterCodingException;
-import java.util.ArrayList;
-
-import static org.fest.assertions.Assertions.assertThat;
-import static org.junit.Assert.fail;
-import static org.mockito.Mockito.mock;
-
-@SuppressWarnings("unchecked")
-public class AnswersValidatorTest {
-
-    private AnswersValidator validator = new AnswersValidator();
-    private Invocation invocation = new InvocationBuilder().method("canThrowException").toInvocation();
-
-    @Test
-    public void should_validate_null_throwable() throws Throwable {
-        try {
-            validator.validate(new ThrowsException(null), new InvocationBuilder().toInvocation());
-            fail();
-        } catch (MockitoException e) {}
-    }
-
-    @Test
-    public void should_pass_proper_checked_exception() throws Throwable {
-        validator.validate(new ThrowsException(new CharacterCodingException()), invocation);
-    }
-
-    @Test(expected = MockitoException.class)
-    public void should_fail_invalid_checked_exception() throws Throwable {
-        validator.validate(new ThrowsException(new IOException()), invocation);
-    }
-    
-    @Test
-    public void should_pass_RuntimeExceptions() throws Throwable {
-        validator.validate(new ThrowsException(new Error()), invocation);
-        validator.validate(new ThrowsException(new RuntimeException()), invocation);
-    }
-    
-    @Test(expected = MockitoException.class)
-    public void should_fail_when_return_Value_is_set_for_void_method() throws Throwable {
-        validator.validate(new Returns("one"), new InvocationBuilder().method("voidMethod").toInvocation());
-    }
-    
-    @Test(expected = MockitoException.class)
-    public void should_fail_when_non_void_method_does_nothing() throws Throwable {
-        validator.validate(new DoesNothing(), new InvocationBuilder().simpleMethod().toInvocation());
-    }
-    
-    @Test
-    public void should_allow_void_return_for_void_method() throws Throwable {
-        validator.validate(new DoesNothing(), new InvocationBuilder().method("voidMethod").toInvocation());
-    }
-    
-    @Test
-    public void should_allow_correct_type_of_return_value() throws Throwable {
-        validator.validate(new Returns("one"), new InvocationBuilder().simpleMethod().toInvocation());
-        validator.validate(new Returns(false), new InvocationBuilder().method("booleanReturningMethod").toInvocation());
-        validator.validate(new Returns(Boolean.TRUE), new InvocationBuilder().method("booleanObjectReturningMethod").toInvocation());
-        validator.validate(new Returns(1), new InvocationBuilder().method("integerReturningMethod").toInvocation());
-        validator.validate(new Returns(1L), new InvocationBuilder().method("longReturningMethod").toInvocation());
-        validator.validate(new Returns(1L), new InvocationBuilder().method("longObjectReturningMethod").toInvocation());
-        validator.validate(new Returns(null), new InvocationBuilder().method("objectReturningMethodNoArgs").toInvocation());
-        validator.validate(new Returns(1), new InvocationBuilder().method("objectReturningMethodNoArgs").toInvocation());
-    }
-    
-    @Test(expected = MockitoException.class)
-    public void should_fail_on_return_type_mismatch() throws Throwable {
-        validator.validate(new Returns("String"), new InvocationBuilder().method("booleanReturningMethod").toInvocation());
-    }
-    
-    @Test(expected = MockitoException.class)
-    public void should_fail_on_wrong_primitive() throws Throwable {
-        validator.validate(new Returns(1), new InvocationBuilder().method("doubleReturningMethod").toInvocation());
-    }
-
-    @Test(expected = MockitoException.class)
-    public void should_fail_on_null_with_primitive() throws Throwable {
-        validator.validate(new Returns(null), new InvocationBuilder().method("booleanReturningMethod").toInvocation());
-    }
-    
-    @Test
-    public void should_fail_when_calling_real_method_on_interface() throws Throwable {
-        //given
-        Invocation invocationOnInterface = new InvocationBuilder().method("simpleMethod").toInvocation();
-        try {
-            //when
-            validator.validate(new CallsRealMethods(), invocationOnInterface);
-            //then
-            fail();
-        } catch (MockitoException e) {}
-    }
-            
-    @Test
-    public void should_be_OK_when_calling_real_method_on_concrete_class() throws Throwable {
-        //given
-        ArrayList mock = mock(ArrayList.class);
-        mock.clear();
-        Invocation invocationOnClass = new MockitoCore().getLastInvocation();
-        //when
-        validator.validate(new CallsRealMethods(), invocationOnClass);
-        //then no exception is thrown
-    }
-
-    @Test
-    public void should_allow_possible_argument_types() throws Exception {
-        validator.validate(
-                new ReturnsArgumentAt(0),
-                new InvocationBuilder().method("intArgumentReturningInt").argTypes(int.class).arg(1000).toInvocation()
-        );
-        validator.validate(
-                new ReturnsArgumentAt(0),
-                new InvocationBuilder().method("toString").argTypes(String.class).arg("whatever").toInvocation()
-        );
-        validator.validate(
-                new ReturnsArgumentAt(2),
-                new InvocationBuilder().method("varargsObject")
-                                       .argTypes(int.class, Object[].class)
-                                       .args(1000, "Object", "Object")
-                                       .toInvocation()
-        );
-        validator.validate(
-                new ReturnsArgumentAt(1),
-                new InvocationBuilder().method("threeArgumentMethod")
-                                       .argTypes(int.class, Object.class, String.class)
-                                       .args(1000, "Object", "String")
-                                       .toInvocation()
-        );
-    }
-
-    @Test
-    public void should_fail_if_index_is_not_in_range_for_one_arg_invocation() throws Throwable {
-        try {
-            validator.validate(new ReturnsArgumentAt(30), new InvocationBuilder().method("oneArg").arg("A").toInvocation());
-            fail();
-        } catch (MockitoException e) {
-            assertThat(e.getMessage())
-                    .containsIgnoringCase("invalid argument index")
-                    .containsIgnoringCase("iMethods.oneArg")
-                    .containsIgnoringCase("[0] String")
-                    .containsIgnoringCase("position")
-                    .contains("30");
-        }
-    }
-
-    @Test
-    public void should_fail_if_index_is_not_in_range_for_example_with_no_arg_invocation() throws Throwable {
-        try {
-            validator.validate(
-                    new ReturnsArgumentAt(ReturnsArgumentAt.LAST_ARGUMENT),
-                    new InvocationBuilder().simpleMethod().toInvocation()
-            );
-            fail();
-        } catch (MockitoException e) {
-            assertThat(e.getMessage())
-                    .containsIgnoringCase("invalid argument index")
-                    .containsIgnoringCase("iMethods.simpleMethod")
-                    .containsIgnoringCase("no arguments")
-                    .containsIgnoringCase("last parameter wanted");
-        }
-    }
-
-    @Test
-    public void should_fail_if_argument_type_of_signature_is_incompatible_with_return_type() throws Throwable {
-        try {
-            validator.validate(
-                    new ReturnsArgumentAt(2),
-                    new InvocationBuilder().method("varargsReturningString")
-                                           .argTypes(Object[].class)
-                                           .args("anyString", new Object(), "anyString")
-                                           .toInvocation()
-            );
-            fail();
-        } catch (WrongTypeOfReturnValue e) {
-            assertThat(e.getMessage())
-                    .containsIgnoringCase("argument of type")
-                    .containsIgnoringCase("Object")
-                    .containsIgnoringCase("varargsReturningString")
-                    .containsIgnoringCase("should return")
-                    .containsIgnoringCase("String")
-                    .containsIgnoringCase("possible argument indexes");
-        }
-    }
-
+package org.mockito.internal.stubbing.answers;
+
+import org.junit.Test;
+import org.mockito.exceptions.base.MockitoException;
+import org.mockito.exceptions.misusing.WrongTypeOfReturnValue;
+import org.mockito.internal.MockitoCore;
+import org.mockito.internal.invocation.InvocationBuilder;
+import org.mockito.invocation.Invocation;
+
+import java.io.IOException;
+import java.nio.charset.CharacterCodingException;
+import java.util.ArrayList;
+
+import static org.fest.assertions.Assertions.assertThat;
+import static org.junit.Assert.fail;
+import static org.mockito.Mockito.mock;
+
+@SuppressWarnings("unchecked")
+public class AnswersValidatorTest {
+
+    private AnswersValidator validator = new AnswersValidator();
+    private Invocation invocation = new InvocationBuilder().method("canThrowException").toInvocation();
+
+    @Test
+    public void should_validate_null_throwable() throws Throwable {
+        try {
+            validator.validate(new ThrowsException(null), new InvocationBuilder().toInvocation());
+            fail();
+        } catch (MockitoException e) {}
+    }
+
+    @Test
+    public void should_pass_proper_checked_exception() throws Throwable {
+        validator.validate(new ThrowsException(new CharacterCodingException()), invocation);
+    }
+
+    @Test(expected = MockitoException.class)
+    public void should_fail_invalid_checked_exception() throws Throwable {
+        validator.validate(new ThrowsException(new IOException()), invocation);
+    }
+    
+    @Test
+    public void should_pass_RuntimeExceptions() throws Throwable {
+        validator.validate(new ThrowsException(new Error()), invocation);
+        validator.validate(new ThrowsException(new RuntimeException()), invocation);
+    }
+    
+    @Test(expected = MockitoException.class)
+    public void should_fail_when_return_Value_is_set_for_void_method() throws Throwable {
+        validator.validate(new Returns("one"), new InvocationBuilder().method("voidMethod").toInvocation());
+    }
+    
+    @Test(expected = MockitoException.class)
+    public void should_fail_when_non_void_method_does_nothing() throws Throwable {
+        validator.validate(new DoesNothing(), new InvocationBuilder().simpleMethod().toInvocation());
+    }
+    
+    @Test
+    public void should_allow_void_return_for_void_method() throws Throwable {
+        validator.validate(new DoesNothing(), new InvocationBuilder().method("voidMethod").toInvocation());
+    }
+    
+    @Test
+    public void should_allow_correct_type_of_return_value() throws Throwable {
+        validator.validate(new Returns("one"), new InvocationBuilder().simpleMethod().toInvocation());
+        validator.validate(new Returns(false), new InvocationBuilder().method("booleanReturningMethod").toInvocation());
+        validator.validate(new Returns(Boolean.TRUE), new InvocationBuilder().method("booleanObjectReturningMethod").toInvocation());
+        validator.validate(new Returns(1), new InvocationBuilder().method("integerReturningMethod").toInvocation());
+        validator.validate(new Returns(1L), new InvocationBuilder().method("longReturningMethod").toInvocation());
+        validator.validate(new Returns(1L), new InvocationBuilder().method("longObjectReturningMethod").toInvocation());
+        validator.validate(new Returns(null), new InvocationBuilder().method("objectReturningMethodNoArgs").toInvocation());
+        validator.validate(new Returns(1), new InvocationBuilder().method("objectReturningMethodNoArgs").toInvocation());
+    }
+    
+    @Test(expected = MockitoException.class)
+    public void should_fail_on_return_type_mismatch() throws Throwable {
+        validator.validate(new Returns("String"), new InvocationBuilder().method("booleanReturningMethod").toInvocation());
+    }
+    
+    @Test(expected = MockitoException.class)
+    public void should_fail_on_wrong_primitive() throws Throwable {
+        validator.validate(new Returns(1), new InvocationBuilder().method("doubleReturningMethod").toInvocation());
+    }
+
+    @Test(expected = MockitoException.class)
+    public void should_fail_on_null_with_primitive() throws Throwable {
+        validator.validate(new Returns(null), new InvocationBuilder().method("booleanReturningMethod").toInvocation());
+    }
+    
+    @Test
+    public void should_fail_when_calling_real_method_on_interface() throws Throwable {
+        //given
+        Invocation invocationOnInterface = new InvocationBuilder().method("simpleMethod").toInvocation();
+        try {
+            //when
+            validator.validate(new CallsRealMethods(), invocationOnInterface);
+            //then
+            fail();
+        } catch (MockitoException e) {}
+    }
+            
+    @Test
+    public void should_be_OK_when_calling_real_method_on_concrete_class() throws Throwable {
+        //given
+        ArrayList mock = mock(ArrayList.class);
+        mock.clear();
+        Invocation invocationOnClass = new MockitoCore().getLastInvocation();
+        //when
+        validator.validate(new CallsRealMethods(), invocationOnClass);
+        //then no exception is thrown
+    }
+
+    @Test
+    public void should_allow_possible_argument_types() throws Exception {
+        validator.validate(
+                new ReturnsArgumentAt(0),
+                new InvocationBuilder().method("intArgumentReturningInt").argTypes(int.class).arg(1000).toInvocation()
+        );
+        validator.validate(
+                new ReturnsArgumentAt(0),
+                new InvocationBuilder().method("toString").argTypes(String.class).arg("whatever").toInvocation()
+        );
+        validator.validate(
+                new ReturnsArgumentAt(2),
+                new InvocationBuilder().method("varargsObject")
+                                       .argTypes(int.class, Object[].class)
+                                       .args(1000, "Object", "Object")
+                                       .toInvocation()
+        );
+        validator.validate(
+                new ReturnsArgumentAt(1),
+                new InvocationBuilder().method("threeArgumentMethod")
+                                       .argTypes(int.class, Object.class, String.class)
+                                       .args(1000, "Object", "String")
+                                       .toInvocation()
+        );
+    }
+
+    @Test
+    public void should_fail_if_index_is_not_in_range_for_one_arg_invocation() throws Throwable {
+        try {
+            validator.validate(new ReturnsArgumentAt(30), new InvocationBuilder().method("oneArg").arg("A").toInvocation());
+            fail();
+        } catch (MockitoException e) {
+            assertThat(e.getMessage())
+                    .containsIgnoringCase("invalid argument index")
+                    .containsIgnoringCase("iMethods.oneArg")
+                    .containsIgnoringCase("[0] String")
+                    .containsIgnoringCase("position")
+                    .contains("30");
+        }
+    }
+
+    @Test
+    public void should_fail_if_index_is_not_in_range_for_example_with_no_arg_invocation() throws Throwable {
+        try {
+            validator.validate(
+                    new ReturnsArgumentAt(ReturnsArgumentAt.LAST_ARGUMENT),
+                    new InvocationBuilder().simpleMethod().toInvocation()
+            );
+            fail();
+        } catch (MockitoException e) {
+            assertThat(e.getMessage())
+                    .containsIgnoringCase("invalid argument index")
+                    .containsIgnoringCase("iMethods.simpleMethod")
+                    .containsIgnoringCase("no arguments")
+                    .containsIgnoringCase("last parameter wanted");
+        }
+    }
+
+    @Test
+    public void should_fail_if_argument_type_of_signature_is_incompatible_with_return_type() throws Throwable {
+        try {
+            validator.validate(
+                    new ReturnsArgumentAt(2),
+                    new InvocationBuilder().method("varargsReturningString")
+                                           .argTypes(Object[].class)
+                                           .args("anyString", new Object(), "anyString")
+                                           .toInvocation()
+            );
+            fail();
+        } catch (WrongTypeOfReturnValue e) {
+            assertThat(e.getMessage())
+                    .containsIgnoringCase("argument of type")
+                    .containsIgnoringCase("Object")
+                    .containsIgnoringCase("varargsReturningString")
+                    .containsIgnoringCase("should return")
+                    .containsIgnoringCase("String")
+                    .containsIgnoringCase("possible argument indexes");
+        }
+    }
+
 }